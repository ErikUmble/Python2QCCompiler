--- conflicted
+++ resolved
@@ -26,14 +26,9 @@
 backend = service.backend(name="ibm_rensselaer")
 graph_db = Graphs()
 
-<<<<<<< HEAD
-#DEBUG = os.getenv("DEBUG", False)
-DEBUG = True
-=======
 # DEBUG = os.getenv("DEBUG", False)
 DEBUG = True
 
->>>>>>> 858904a2
 
 class CompileType:
     DIRECT = "DIRECT"
